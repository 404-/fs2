--- conflicted
+++ resolved
@@ -564,21 +564,12 @@
       val differsAt = chunk.indexWhere(v => eq.neqv(f(v), k1)).getOrElse(-1)
       if (differsAt == -1) {
         // whole chunk matches the current key, add this chunk to the accumulated output
-<<<<<<< HEAD
         val newOut: Segment[O,Unit] = out ++ chunk
         acc match {
           case None => go(Some((k1, newOut)), s)
           case Some(acc) =>
             // potentially outputs one additional chunk (by splitting the last one in two)
             Pull.output(acc) >> go(Some((k1, newOut)), s)
-=======
-        val newOut: Vector[O] = out ++ chunk.toVector
-        if (acc.isEmpty) {
-          go(Some((k1, newOut)), s)
-        } else {
-          // potentially outputs one additional chunk (by splitting the last one in two)
-          Pull.output(Chunk.vector(acc)) >> go(Some((k1, newOut)), s)
->>>>>>> e2d2536e
         }
       } else {
         // at least part of this chunk does not match the current key, need to group and retain chunkiness
