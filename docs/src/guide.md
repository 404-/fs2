--- conflicted
+++ resolved
@@ -434,13 +434,7 @@
 s.runLog.run.unsafeRun
 ```
 
-<<<<<<< HEAD
-_Note:_ `Stream.eval_(f)` is just `Stream.eval(f).flatMap(_ => Stream.empty)`.
-
 The way you bring synchronous effects into your effect type may differ. [`Async.delay`](../core/src/main/scala/fs2/Async.scala) can be used for this generally, without committing to a particular effect:
-=======
-The way you bring synchronous effects into your effect type may differ. [`Async.suspend`](../core/src/main/scala/fs2/Async.scala) can be used for this generally, without committing to a particular effect:
->>>>>>> c9aa0dfc
 
 ```tut:book
 import fs2.Async
@@ -450,11 +444,7 @@
 s.runLog.run.unsafeRun
 ```
 
-<<<<<<< HEAD
-When using this approach, be sure that the expression you pass to delay doesn't throw exceptions.
-=======
-When using this approach, be sure the expression you pass to suspend doesn't throw exceptions.
->>>>>>> c9aa0dfc
+When using this approach, be sure the expression you pass to delay doesn't throw exceptions.
 
 #### Asynchronous effects (callbacks invoked once)
 
